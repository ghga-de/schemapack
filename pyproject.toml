[build-system]
requires = [
    "setuptools>=80.3",
]
build-backend = "setuptools.build_meta"

[project]
readme = "README.md"
authors = [
    { name = "German Human Genome Phenome Archive (GHGA)", email = "contact@ghga.de" },
]
requires-python = ">=3.12"
classifiers = [
    "Development Status :: 1 - Planning",
    "Operating System :: POSIX :: Linux",
    "Programming Language :: Python :: 3",
    "Programming Language :: Python :: 3.12",
    "License :: OSI Approved :: Apache Software License",
    "Topic :: Internet :: WWW/HTTP :: HTTP Servers",
    "Topic :: Software Development :: Libraries",
    "Intended Audience :: Developers",
]
name = "schemapack"
<<<<<<< HEAD
version = "3.1.0"
description = "Make your JSON Schemas sociable and create linked data models."
=======
version = "4.0.0"
description = "Make your JSON Schemas sociable and create linked data model."
>>>>>>> f46970c3
dependencies = [
    "pydantic >=2, <3",
    "pydantic_settings >=2, <3",
    "ruamel.yaml ~=0.18.6",
    "jsonschema >=4.19.2, <5",
    "arcticfreeze ~=0.1.1",
    "rich >13, <14",
    "typer >= 0.16.0",
]

[project.license]
text = "Apache 2.0"

[project.urls]
Repository = "https://github.com/ghga-de/schemapack"

[project.scripts]
schemapack = "schemapack.__main__:cli"

[tool.setuptools.packages.find]
where = [
    "src",
]

[tool.ruff]
exclude = [
    ".git",
    ".devcontainer",
    "__pycache__",
    "build",
    "dist",
]
line-length = 88
src = [
    "src",
    "tests",
    "examples",
    "scripts",
]
target-version = "py312"

[tool.ruff.lint]
fixable = [
    "UP",
    "I",
    "D",
    "RUF022",
]
ignore = [
    "E111",
    "E114",
    "E116",
    "PLW",
    "RUF001",
    "RUF010",
    "RUF012",
    "N818",
    "B008",
    "PLR2004",
    "D205",
    "D400",
    "D401",
    "D107",
    "D206",
    "D300",
    "UP040",
    "PLC0206",
]
select = [
    "C90",
    "F",
    "I",
    "S",
    "B",
    "N",
    "UP",
    "PL",
    "RUF",
    "SIM",
    "D",
]

[tool.ruff.lint.mccabe]
max-complexity = 10

[tool.ruff.lint.per-file-ignores]
"scripts/*" = [
    "PL",
    "S",
    "SIM",
    "D",
]
"tests/*" = [
    "S",
    "SIM",
    "PLR",
    "B011",
]
".devcontainer/*" = [
    "S",
    "SIM",
    "D",
]
"examples/*" = [
    "S",
    "D",
]
"__init__.py" = [
    "D",
]

[tool.ruff.lint.pydocstyle]
convention = "pep257"

[tool.mypy]
disable_error_code = "import"
show_error_codes = true
exclude = [
    "build/lib/",
]
warn_redundant_casts = true
warn_unused_ignores = true
check_untyped_defs = true
no_site_packages = false

[tool.pytest.ini_options]
minversion = "8.3"
asyncio_mode = "strict"
asyncio_default_fixture_loop_scope = "function"

[tool.coverage.paths]
source = [
    "src",
    "/workspace/src",
    "**/lib/python*/site-packages",
]<|MERGE_RESOLUTION|>--- conflicted
+++ resolved
@@ -21,13 +21,8 @@
     "Intended Audience :: Developers",
 ]
 name = "schemapack"
-<<<<<<< HEAD
-version = "3.1.0"
+version = "4.0.0"
 description = "Make your JSON Schemas sociable and create linked data models."
-=======
-version = "4.0.0"
-description = "Make your JSON Schemas sociable and create linked data model."
->>>>>>> f46970c3
 dependencies = [
     "pydantic >=2, <3",
     "pydantic_settings >=2, <3",

--- conflicted
+++ resolved
@@ -181,7 +181,164 @@
 
 
 @pytest.mark.parametrize(
-<<<<<<< HEAD
+    "json_format, abbreviate",
+    [(False, False), (True, False), (True, True)],
+    ids=["yaml", "json", "json_abbrev"],
+)
+def test_condense_schemapack(json_format: bool, abbreviate: bool):
+    """Test the condense-schemapack command."""
+    schemapack_path = VALID_SCHEMAPACK_PATHS["simple_relations"]
+    expected_dict = read_json_or_yaml_mapping(
+        VALID_SCHEMAPACK_PATHS["simple_relations_condensed"]
+    )
+
+    command = ["condense-schemapack", str(schemapack_path)]
+    if json_format:
+        command.append("-j" if abbreviate else "--json")
+    result = runner.invoke(cli, command)
+    assert result.exit_code == exit_codes.SUCCESS == 0
+
+    observed_str = result.stdout
+    assert_formatted_string(observed_str, json_format=json_format)
+
+    observed_dict = loads_json_or_yaml_mapping(observed_str)
+    assert observed_dict == expected_dict
+
+
+@pytest.mark.parametrize(
+    "json_format, abbreviate",
+    [(False, False), (True, False), (True, True)],
+    ids=["yaml", "json", "json_abbrev"],
+)
+def test_isolate_resource(json_format: bool, abbreviate: bool):
+    """Test the isolate_resource command."""
+    schemapack_path = VALID_SCHEMAPACK_PATHS["simple_relations"]
+    datapack_path = VALID_DATAPACK_PATHS["simple_relations.simple_resources"]
+    expected_dict = read_json_or_yaml_mapping(
+        VALID_DATAPACK_PATHS["simple_relations_rooted.rooted_simple_resources"]
+    )
+    class_name = "Dataset"
+    resource_id = "example_dataset_1"
+
+    command = [
+        "isolate-resource",
+        "-s" if abbreviate else "--schemapack",
+        str(schemapack_path),
+        "-d" if abbreviate else "--datapack",
+        str(datapack_path),
+        "-c" if abbreviate else "--class-name",
+        class_name,
+        "-r" if abbreviate else "--resource-id",
+        resource_id,
+    ]
+    if json_format:
+        command.append("-j" if abbreviate else "--json")
+    result = runner.invoke(cli, command)
+    assert result.exit_code == exit_codes.SUCCESS == 0
+
+    observed_str = result.output
+    assert_formatted_string(observed_str, json_format=json_format)
+
+    observed_dict = loads_json_or_yaml_mapping(observed_str)
+    assert observed_dict == expected_dict
+
+
+def test_isolate_resource_non_existing_class():
+    """Test the isolate_resource command with a non-existing class."""
+    schemapack_path = VALID_SCHEMAPACK_PATHS["simple_relations"]
+    datapack_path = VALID_DATAPACK_PATHS["simple_relations.simple_resources"]
+    class_name = "NonExistingClass"
+    resource_id = "example_dataset_1"
+
+    command = [
+        "isolate-resource",
+        "--schemapack",
+        str(schemapack_path),
+        "--datapack",
+        str(datapack_path),
+        "--class-name",
+        class_name,
+        "--resource-id",
+        resource_id,
+    ]
+    result = runner.invoke(cli, command)
+    assert result.exit_code == exit_codes.CLASS_NOT_FOUND_ERROR != 0
+    assert "ClassNotFoundError" in result.stderr
+
+
+def test_isolate_resource_non_existing_resource():
+    """Test the isolate_resource command with a non-existing resource."""
+    schemapack_path = VALID_SCHEMAPACK_PATHS["simple_relations"]
+    datapack_path = VALID_DATAPACK_PATHS["simple_relations.simple_resources"]
+    class_name = "Dataset"
+    resource_id = "non_existing_resource"
+
+    command = [
+        "isolate-resource",
+        "--schemapack",
+        str(schemapack_path),
+        "--datapack",
+        str(datapack_path),
+        "--class-name",
+        class_name,
+        "--resource-id",
+        resource_id,
+    ]
+    result = runner.invoke(cli, command)
+    assert result.exit_code == exit_codes.RESOURCE_NOT_FOUND_ERROR != 0
+    assert "ResourceNotFoundError" in result.stderr
+
+
+@pytest.mark.parametrize(
+    "json_format, abbreviate",
+    [(False, False), (True, False), (True, True)],
+    ids=["yaml", "json", "json_abbrev"],
+)
+def test_isolate_class(json_format: bool, abbreviate: bool):
+    """Test the isolate_class command."""
+    schemapack_path = VALID_SCHEMAPACK_PATHS["simple_relations"]
+    expected_dict = read_json_or_yaml_mapping(
+        VALID_SCHEMAPACK_PATHS["simple_relations_rooted_condensed"]
+    )
+    class_name = "Dataset"
+
+    command = [
+        "isolate-class",
+        "-s" if abbreviate else "--schemapack",
+        str(schemapack_path),
+        "-c" if abbreviate else "--class-name",
+        class_name,
+    ]
+    if json_format:
+        command.append("-j" if abbreviate else "--json")
+    result = runner.invoke(cli, command)
+    assert result.exit_code == exit_codes.SUCCESS == 0
+
+    observed_str = result.output
+    assert_formatted_string(observed_str, json_format=json_format)
+
+    observed_dict = loads_json_or_yaml_mapping(observed_str)
+    assert observed_dict == expected_dict
+
+
+def test_isolate_class_non_existing():
+    """Test the isolate_class command with a non-existing class."""
+    schemapack_path = VALID_SCHEMAPACK_PATHS["simple_relations"]
+    class_name = "NonExistingClass"
+
+    command = [
+        "isolate-class",
+        "--schemapack",
+        str(schemapack_path),
+        "--class-name",
+        class_name,
+    ]
+    result = runner.invoke(cli, command)
+    assert result.exit_code == exit_codes.CLASS_NOT_FOUND_ERROR != 0
+    assert "ClassNotFoundError" in result.stderr
+
+
+@pytest.mark.parametrize(
     "props,example_suffix", [([], "_wo_props.mm.txt"), (["-c"], "_w_props.mm.txt")]
 )
 def test_export_mermaid(tmp_path, props: list[str], example_suffix: str):
@@ -199,161 +356,4 @@
     ]
     result = runner.invoke(cli, args)
     assert result.exit_code == exit_codes.SUCCESS == 0
-    assert output_path.read_text() == expected_output_path.read_text()
-=======
-    "json_format, abbreviate",
-    [(False, False), (True, False), (True, True)],
-    ids=["yaml", "json", "json_abbrev"],
-)
-def test_condense_schemapack(json_format: bool, abbreviate: bool):
-    """Test the condense-schemapack command."""
-    schemapack_path = VALID_SCHEMAPACK_PATHS["simple_relations"]
-    expected_dict = read_json_or_yaml_mapping(
-        VALID_SCHEMAPACK_PATHS["simple_relations_condensed"]
-    )
-
-    command = ["condense-schemapack", str(schemapack_path)]
-    if json_format:
-        command.append("-j" if abbreviate else "--json")
-    result = runner.invoke(cli, command)
-    assert result.exit_code == exit_codes.SUCCESS == 0
-
-    observed_str = result.stdout
-    assert_formatted_string(observed_str, json_format=json_format)
-
-    observed_dict = loads_json_or_yaml_mapping(observed_str)
-    assert observed_dict == expected_dict
-
-
-@pytest.mark.parametrize(
-    "json_format, abbreviate",
-    [(False, False), (True, False), (True, True)],
-    ids=["yaml", "json", "json_abbrev"],
-)
-def test_isolate_resource(json_format: bool, abbreviate: bool):
-    """Test the isolate_resource command."""
-    schemapack_path = VALID_SCHEMAPACK_PATHS["simple_relations"]
-    datapack_path = VALID_DATAPACK_PATHS["simple_relations.simple_resources"]
-    expected_dict = read_json_or_yaml_mapping(
-        VALID_DATAPACK_PATHS["simple_relations_rooted.rooted_simple_resources"]
-    )
-    class_name = "Dataset"
-    resource_id = "example_dataset_1"
-
-    command = [
-        "isolate-resource",
-        "-s" if abbreviate else "--schemapack",
-        str(schemapack_path),
-        "-d" if abbreviate else "--datapack",
-        str(datapack_path),
-        "-c" if abbreviate else "--class-name",
-        class_name,
-        "-r" if abbreviate else "--resource-id",
-        resource_id,
-    ]
-    if json_format:
-        command.append("-j" if abbreviate else "--json")
-    result = runner.invoke(cli, command)
-    assert result.exit_code == exit_codes.SUCCESS == 0
-
-    observed_str = result.output
-    assert_formatted_string(observed_str, json_format=json_format)
-
-    observed_dict = loads_json_or_yaml_mapping(observed_str)
-    assert observed_dict == expected_dict
-
-
-def test_isolate_resource_non_existing_class():
-    """Test the isolate_resource command with a non-existing class."""
-    schemapack_path = VALID_SCHEMAPACK_PATHS["simple_relations"]
-    datapack_path = VALID_DATAPACK_PATHS["simple_relations.simple_resources"]
-    class_name = "NonExistingClass"
-    resource_id = "example_dataset_1"
-
-    command = [
-        "isolate-resource",
-        "--schemapack",
-        str(schemapack_path),
-        "--datapack",
-        str(datapack_path),
-        "--class-name",
-        class_name,
-        "--resource-id",
-        resource_id,
-    ]
-    result = runner.invoke(cli, command)
-    assert result.exit_code == exit_codes.CLASS_NOT_FOUND_ERROR != 0
-    assert "ClassNotFoundError" in result.stderr
-
-
-def test_isolate_resource_non_existing_resource():
-    """Test the isolate_resource command with a non-existing resource."""
-    schemapack_path = VALID_SCHEMAPACK_PATHS["simple_relations"]
-    datapack_path = VALID_DATAPACK_PATHS["simple_relations.simple_resources"]
-    class_name = "Dataset"
-    resource_id = "non_existing_resource"
-
-    command = [
-        "isolate-resource",
-        "--schemapack",
-        str(schemapack_path),
-        "--datapack",
-        str(datapack_path),
-        "--class-name",
-        class_name,
-        "--resource-id",
-        resource_id,
-    ]
-    result = runner.invoke(cli, command)
-    assert result.exit_code == exit_codes.RESOURCE_NOT_FOUND_ERROR != 0
-    assert "ResourceNotFoundError" in result.stderr
-
-
-@pytest.mark.parametrize(
-    "json_format, abbreviate",
-    [(False, False), (True, False), (True, True)],
-    ids=["yaml", "json", "json_abbrev"],
-)
-def test_isolate_class(json_format: bool, abbreviate: bool):
-    """Test the isolate_class command."""
-    schemapack_path = VALID_SCHEMAPACK_PATHS["simple_relations"]
-    expected_dict = read_json_or_yaml_mapping(
-        VALID_SCHEMAPACK_PATHS["simple_relations_rooted_condensed"]
-    )
-    class_name = "Dataset"
-
-    command = [
-        "isolate-class",
-        "-s" if abbreviate else "--schemapack",
-        str(schemapack_path),
-        "-c" if abbreviate else "--class-name",
-        class_name,
-    ]
-    if json_format:
-        command.append("-j" if abbreviate else "--json")
-    result = runner.invoke(cli, command)
-    assert result.exit_code == exit_codes.SUCCESS == 0
-
-    observed_str = result.output
-    assert_formatted_string(observed_str, json_format=json_format)
-
-    observed_dict = loads_json_or_yaml_mapping(observed_str)
-    assert observed_dict == expected_dict
-
-
-def test_isolate_class_non_existing():
-    """Test the isolate_class command with a non-existing class."""
-    schemapack_path = VALID_SCHEMAPACK_PATHS["simple_relations"]
-    class_name = "NonExistingClass"
-
-    command = [
-        "isolate-class",
-        "--schemapack",
-        str(schemapack_path),
-        "--class-name",
-        class_name,
-    ]
-    result = runner.invoke(cli, command)
-    assert result.exit_code == exit_codes.CLASS_NOT_FOUND_ERROR != 0
-    assert "ClassNotFoundError" in result.stderr
->>>>>>> c94780a6
+    assert output_path.read_text() == expected_output_path.read_text()
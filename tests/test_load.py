--- conflicted
+++ resolved
@@ -13,11 +13,7 @@
 # See the License for the specific language governing permissions and
 # limitations under the License.
 
-<<<<<<< HEAD
 """Tests the load module."""
-=======
-"""Test schemapack loading."""
->>>>>>> bc15ce45
 
 from pathlib import Path
 

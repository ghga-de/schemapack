--- conflicted
+++ resolved
@@ -33,10 +33,8 @@
     *,
     datapack: DataPack,
     schemapack: SchemaPack,
-<<<<<<< HEAD
-    ignored_relations: Mapping[ClassName, list[RelationPropertyName]] | None = None,
-=======
->>>>>>> e05e66a2
+    ignored_relations: Mapping[ClassName,
+        list[RelationPropertyName]] | None = None,
     _resource_blacklist: Mapping[ClassName, set[ResourceId]] | None = None,
     _alt_root_class_name: ClassName | None = None,
     _alt_root_resource_id: ResourceId | None = None,

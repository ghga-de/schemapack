--- conflicted
+++ resolved
@@ -22,11 +22,7 @@
 import os
 from collections.abc import Mapping
 from contextlib import contextmanager
-<<<<<<< HEAD
-=======
-from functools import lru_cache
 from io import StringIO
->>>>>>> 9bb0a656
 from pathlib import Path
 from typing import Any
 

--- conflicted
+++ resolved
@@ -16,17 +16,9 @@
 
 """Custom types annotations used for type hinting."""
 
-<<<<<<< HEAD
-from typing import Annotated as _Annotated
-from typing import TypeAlias as _TypeAlias
+from typing import Annotated, TypeAlias
 
 from pydantic import Field as _Field
-=======
-from typing import Annotated
-
-from pydantic import Field as _Field
-from typing_extensions import TypeAlias
->>>>>>> 9f9f6bba
 
 _NonEmptyStr: TypeAlias = Annotated[str, _Field(..., min_length=1)]
 ClassName: TypeAlias = _NonEmptyStr

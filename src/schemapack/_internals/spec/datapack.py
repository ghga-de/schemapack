# Copyright 2021 - 2024 Universität Tübingen, DKFZ, EMBL, and Universität zu Köln
# for the German Human Genome-Phenome Archive (GHGA)
#
# Licensed under the Apache License, Version 2.0 (the "License");
# you may not use this file except in compliance with the License.
# You may obtain a copy of the License at
#
#     http://www.apache.org/licenses/LICENSE-2.0
#
# Unless required by applicable law or agreed to in writing, software
# distributed under the License is distributed on an "AS IS" BASIS,
# WITHOUT WARRANTIES OR CONDITIONS OF ANY KIND, either express or implied.
# See the License for the specific language governing permissions and
# limitations under the License.
#

"""Models representing the datapack spec.

Warning: This is an internal part of the library and might change without notice.
"""

import typing
from collections import Counter
from collections.abc import Iterable, Mapping
from typing import Annotated, Any, Literal, Self, TypeAlias

from arcticfreeze import FrozenDict, freeze
from pydantic import BeforeValidator, Field, WrapSerializer, model_validator
from pydantic_core import PydanticCustomError

from schemapack._internals.spec.base import _FrozenNoExtraBaseModel
from schemapack._internals.spec.custom_types import (
    ClassName,
    RelationPropertyName,
    ResourceId,
)

SupportedDataPackVersions = Literal["0.3.0"]
SUPPORTED_DATA_PACK_VERSIONS = typing.get_args(SupportedDataPackVersions)


def validate_duplicate_target_ids(iterable: Iterable) -> Any:
    """Checks that the given iterable of target IDs does not contain duplicates. If it
    does, a PydanticCustomError with name "DuplicateTargetIdError" is raised. Otherwise,
    the given iterable is returned.
    """
    if isinstance(iterable, frozenset):
        return iterable

    try:
        target_id_list = list(iterable)
    except TypeError as error:
        raise PydanticCustomError(
            "TargetIdsParsingError",
            "The provided object is not iterable.",
            {"iterable": iterable},
        ) from error

    counter = Counter(target_id_list)
    duplicates = {k for k, v in counter.items() if v > 1}

    if duplicates:
        raise PydanticCustomError(
            "DuplicateTargetIdError",
            "The given sequence of target ids contain duplicates: {duplicates}",
            {"duplicates": duplicates},
        )

    return iterable


ResourceIdSet: TypeAlias = Annotated[
    frozenset[str],
    # Upon serialization, assert that the provided sequence does not contain duplicates:
    BeforeValidator(validate_duplicate_target_ids),
    # Upon serialization, produce predictablily sorted lists:
    WrapSerializer(lambda v, next_: sorted(next_(v))),
]

ContentPropertyValue: TypeAlias = Annotated[
    Any,
    # the value of a content property is deeply frozen:
    BeforeValidator(lambda obj: freeze(obj, by_superclass=True)),
]


class ResourceRelation(_FrozenNoExtraBaseModel):
    """A model defining relations of a resource to other resources."""

    targetClass: ClassName = Field(  # noqa: N815 - following JSON conventions
        ...,
        description=("The name of the target class of the relation."),
    )
    targetResources: ResourceId | ResourceIdSet | None = Field(  # noqa: N815 - following JSON conventions
        ...,
        description=(
            "Provides the ID(s) of target resources of the targetClass. Depending on"
            + " the corresponding schemapack definition, this field could be one of the"
            + " following types:"
            + " (1) a id of a single target resource (schemapack assumes that"
            + " multiple.target is False),"
            + " (2) None (schemapack assumes that multiple.target and mandatory.target"
            + " are both False),"
            + " (3) a set of ids of target resources (schemapack assumes that"
            + " multiple.target is True),"
            + " (4) an empty set (schemapack assumes that multiple.target is True and"
            + " mandatory.target is False)."
        ),
    )

    def get_target_resources_as_set(self) -> frozenset[ResourceId]:
        """Get target resources as a set independent of the multiplicity or
        mandatoriness. This is even the case if the actual value in the relations dict
        is a single
        string (translated into a list of length one) or None (translated into an
        empty set). If do_not_raise is True, the method will return an empty set
        even if the relation name does not exist in the relations dict.
        """
        if self.targetResources is None:
            return frozenset()
        if isinstance(self.targetResources, frozenset):
            return self.targetResources
        return frozenset({self.targetResources})


class Resource(_FrozenNoExtraBaseModel):
    """A model defining content and relations of a resource
    of a specific class.
    """

    content: FrozenDict[str, ContentPropertyValue] = Field(
        ...,
        description=(
            "The content of the resource that complies with the content schema defined"
            + " in the corresponding schemapack."
        ),
    )

    relations: FrozenDict[RelationPropertyName, ResourceRelation] = Field(
        FrozenDict(),
        description=(
            "A dictionary containing the relations of the resource to other resources."
            + " Each key correspond to the name of a relation property. Each value"
            + "  contains the target class and target resource(s) of the relation."
        ),
    )


class DataPack(_FrozenNoExtraBaseModel):
    """A model for describing a schemapack definition."""

    datapack: SupportedDataPackVersions = Field(
        ...,
        description=(
            "Has two purposes: (1) it clearly identifies a YAML/JSON document as"
            + " a datapack definition and (2) it specifies the used version of the"
            + " datapack specification."
        ),
    )

    resources: FrozenDict[ClassName, FrozenDict[ResourceId, Resource]] = Field(
        ...,
        description=(
            "A nested dictionary containing resources per class name (keys on the first"
            + " level) and resource ID (keys on the second level). Each class defined"
            + " in the schemapack must be present even if no resources are defined for"
            + " it in this datapack."
        ),
    )

    rootResource: str | None = Field(  # noqa: N815 - following JSON conventions
        None,
        description=(
            "Defines the id of the resource of the class defined in `className`"
            + " that should act as root. This means"
            + " that, in addition to the root resource itself, the datapack must only"
            + " contain resources that are direct or indirect (dependencies of"
            + " dependencies) of the root resource."
        ),
    )

    rootClass: ClassName | None = Field(  # noqa: N815 - following JSON conventions
        None,
        description=(
            "Defines the class name of the resource that should act as root. This means"
            + " that, in addition to the root resource itself, the datapack must only"
            + " contain resources that are direct or indirect (dependencies of"
            + " dependencies) of the root resource."
        ),
    )

    @model_validator(mode="before")
    @classmethod
    def check_root_duality(cls, value: Mapping) -> Mapping | None:
        """Ensures that both 'rootClass' and 'rootResource' are either present or absent."""
        missing = [key for key in ("rootClass", "rootResource") if not value.get(key)]

        if len(missing) == 1:
            raise PydanticCustomError(
                "DatapackRootDualityError",
                "Invalid DataPack due to missing field '{missing}'.",
                {"missing": missing[0]},
            )

        return value

    @model_validator(mode="after")
    def validate_root_class(self) -> Self:
        """Checks if 'rootClass' exists in DataPack resources when specified."""
        if self.rootClass and self.rootClass not in self.resources:
            raise PydanticCustomError(
                "UnknownRootClassError",
                "The class '{root_class}'"
                + " given as root class does not exist among the DataPack resources",
                {"root_class": self.rootClass},
            )
        return self

    @model_validator(mode="after")
    def validate_root_resource(self) -> Self:
        """Checks if 'rootResource' exists in DataPack resources when specified."""
        if self.rootClass and self.rootResource not in self.resources[self.rootClass]:
            raise PydanticCustomError(
                "UnkownRootResourceError",
                "The specified root resource with ID '{root_resource}' of class "
                + " '{root_class}' does not exist.",
                {"root_resource": self.rootResource, "root_class": self.rootClass},
            )
        return self

    @model_validator(mode="after")
    def validate_relation_classes(self) -> Self:
        """Checks if the `targetClass` of relations defined in a datapack exists
        within datapack resources.
        """
        non_found_classes: dict[str, str] = {}  # target_class -> relation_name

        for resources in self.resources.values():
            for resource in resources.values():
<<<<<<< HEAD
                if not resource.relations:
                    continue

=======
>>>>>>> 30576bd7
                for relation_name, relation in resource.relations.items():
                    if relation.targetClass not in self.resources:
                        non_found_classes[relation.targetClass] = relation_name

        if non_found_classes:
            raise PydanticCustomError(
                "TargetClassNotFoundError",
<<<<<<< HEAD
                "Did not find the target class if the following relations (relation"
                + " names): {non_found_classes}",
                {
                    "non_found_target_ids": ", ".join(
=======
                "Did not find the target class of the following relations (relation"
                + " names): {non_found_classes}",
                {
                    "non_found_classes": ", ".join(
>>>>>>> 30576bd7
                        f"'{target_class}' ('{relation_name}')"
                        for target_class, relation_name in non_found_classes.items()
                    )
                },
            )
        return self

    @model_validator(mode="after")
    def validate_relation_resources(self) -> Self:
        """Checks if the `targetResources` of relations defined in a datapack exists
        within its corresponding `targetClass`.
        """
        non_found_target_ids: dict[str, str] = {}  # target_id -> relation_name

        for resources in self.resources.values():
            for resource in resources.values():
<<<<<<< HEAD
                if not resource.relations:
                    continue

                for relation_name, relation in resource.relations.items():
                    target_ids = relation.get_target_resources_as_set()

=======
                for relation_name, relation in resource.relations.items():
                    target_ids = relation.get_target_resources_as_set()
>>>>>>> 30576bd7
                    for target_id in target_ids:
                        if target_id not in self.resources.get(
                            relation.targetClass, set()
                        ):
                            non_found_target_ids[target_id] = relation_name

        if non_found_target_ids:
            raise PydanticCustomError(
                "TargetIdNotFoundError",
                "Did not find a target resource for the following ID(s) (relation"
                + " names): {non_found_target_ids}",
                {
                    "non_found_target_ids": ", ".join(
                        f"'{target_id}' ('{relation_name}')"
                        for target_id, relation_name in non_found_target_ids.items()
                    )
                },
            )
        return self<|MERGE_RESOLUTION|>--- conflicted
+++ resolved
@@ -237,12 +237,6 @@
 
         for resources in self.resources.values():
             for resource in resources.values():
-<<<<<<< HEAD
-                if not resource.relations:
-                    continue
-
-=======
->>>>>>> 30576bd7
                 for relation_name, relation in resource.relations.items():
                     if relation.targetClass not in self.resources:
                         non_found_classes[relation.targetClass] = relation_name
@@ -250,17 +244,10 @@
         if non_found_classes:
             raise PydanticCustomError(
                 "TargetClassNotFoundError",
-<<<<<<< HEAD
-                "Did not find the target class if the following relations (relation"
-                + " names): {non_found_classes}",
-                {
-                    "non_found_target_ids": ", ".join(
-=======
                 "Did not find the target class of the following relations (relation"
                 + " names): {non_found_classes}",
                 {
                     "non_found_classes": ", ".join(
->>>>>>> 30576bd7
                         f"'{target_class}' ('{relation_name}')"
                         for target_class, relation_name in non_found_classes.items()
                     )
@@ -277,17 +264,8 @@
 
         for resources in self.resources.values():
             for resource in resources.values():
-<<<<<<< HEAD
-                if not resource.relations:
-                    continue
-
                 for relation_name, relation in resource.relations.items():
                     target_ids = relation.get_target_resources_as_set()
-
-=======
-                for relation_name, relation in resource.relations.items():
-                    target_ids = relation.get_target_resources_as_set()
->>>>>>> 30576bd7
                     for target_id in target_ids:
                         if target_id not in self.resources.get(
                             relation.targetClass, set()

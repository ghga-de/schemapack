--- conflicted
+++ resolved
@@ -21,13 +21,8 @@
 
 import typing
 from collections import Counter
-<<<<<<< HEAD
 from collections.abc import Iterable, Mapping
 from typing import Annotated, Any, Literal, Self, TypeAlias
-=======
-from collections.abc import Iterable
-from typing import Annotated, Any, Literal, TypeAlias
->>>>>>> e05e66a2
 
 from arcticfreeze import FrozenDict, freeze
 from pydantic import BeforeValidator, Field, WrapSerializer, model_validator
@@ -141,7 +136,6 @@
         ),
     )
 
-<<<<<<< HEAD
     relations: FrozenDict[RelationPropertyName, ResourceRelation] = Field(
         FrozenDict(),
         description=(
@@ -149,23 +143,6 @@
             + " Each key correspond to the name of a relation property. Each value"
             + "  contains the target class and target resource(s) of the relation."
         ),
-=======
-    relations: FrozenDict[RelationPropertyName, ResourceId | None | ResourceIdSet] = (
-        Field(
-            FrozenDict(),
-            description=(
-                "A dictionary containing the relations of the resource to other resources."
-                + " Each key correspond to the name of a relation property as per the"
-                + " schemapack definition. Each value could be one of the following types"
-                + " depending on the corresponding schemapack definition:"
-                + " (1) a id of a single target resource (multiple.target is False),"
-                + " (2) None (multiple.target and mandatory.target are both False),"
-                + " (3) a set of ids of target resources (multiple.target is True),"
-                + " (4) an empty set (multiple.target is True and mandatory.target is"
-                + " False)."
-            ),
-        )
->>>>>>> e05e66a2
     )
 
 
@@ -216,7 +193,8 @@
     @classmethod
     def check_root_duality(cls, value: Mapping) -> Mapping | None:
         """Ensures that both 'rootClass' and 'rootResource' are either present or absent."""
-        missing = [key for key in ("rootClass", "rootResource") if not value.get(key)]
+        missing = [key for key in (
+            "rootClass", "rootResource") if not value.get(key)]
 
         if len(missing) == 1:
             raise PydanticCustomError(

# Copyright 2021 - 2023 Universität Tübingen, DKFZ, EMBL, and Universität zu Köln
# for the German Human Genome-Phenome Archive (GHGA)
#
# Licensed under the Apache License, Version 2.0 (the "License");
# you may not use this file except in compliance with the License.
# You may obtain a copy of the License at
#
#     http://www.apache.org/licenses/LICENSE-2.0
#
# Unless required by applicable law or agreed to in writing, software
# distributed under the License is distributed on an "AS IS" BASIS,
# WITHOUT WARRANTIES OR CONDITIONS OF ANY KIND, either express or implied.
# See the License for the specific language governing permissions and
# limitations under the License.

"""Exit codes returned for different outcomes."""

from typing import Final

SUCCESS: Final = 0
VALIDATION_ERROR: Final = 10
DATAPACK_SPEC_ERROR: Final = 20
SCHEMAPACK_SPEC_ERROR: Final = 30
<<<<<<< HEAD
OUTPUT_EXISTS: Final = 40
=======
CLASS_NOT_FOUND_ERROR: Final = 40
RESOURCE_NOT_FOUND_ERROR: Final = 41
>>>>>>> c94780a6
<|MERGE_RESOLUTION|>--- conflicted
+++ resolved
@@ -21,9 +21,5 @@
 VALIDATION_ERROR: Final = 10
 DATAPACK_SPEC_ERROR: Final = 20
 SCHEMAPACK_SPEC_ERROR: Final = 30
-<<<<<<< HEAD
-OUTPUT_EXISTS: Final = 40
-=======
 CLASS_NOT_FOUND_ERROR: Final = 40
-RESOURCE_NOT_FOUND_ERROR: Final = 41
->>>>>>> c94780a6
+RESOURCE_NOT_FOUND_ERROR: Final = 41
# Copyright 2021 - 2023 Universität Tübingen, DKFZ, EMBL, and Universität zu Köln
# for the German Human Genome-Phenome Archive (GHGA)
#
# Licensed under the Apache License, Version 2.0 (the "License");
# you may not use this file except in compliance with the License.
# You may obtain a copy of the License at
#
#     http://www.apache.org/licenses/LICENSE-2.0
#
# Unless required by applicable law or agreed to in writing, software
# distributed under the License is distributed on an "AS IS" BASIS,
# WITHOUT WARRANTIES OR CONDITIONS OF ANY KIND, either express or implied.
# See the License for the specific language governing permissions and
# limitations under the License.

"""Describes a command line interface"""

from pathlib import Path
from typing import Annotated

import typer

from schemapack import __version__
from schemapack._internals.cli import exit_codes
from schemapack._internals.cli.exception_handling import (
    expect_class_or_resource_not_found_errors,
    expect_common_user_errors,
    expect_datapackspec_errors,
    expect_schemapack_errors,
)
<<<<<<< HEAD
from schemapack._internals.cli.printing import print_final_success, print_info
from schemapack._internals.export import mermaid
=======
from schemapack._internals.cli.printing import (
    print_final_success,
    print_output,
)
from schemapack._internals.dump import dumps_datapack, dumps_schemapack
from schemapack._internals.isolate import isolate_class as isolate_class_impl
from schemapack._internals.isolate import isolate_resource as isolate_resource_impl
>>>>>>> c94780a6
from schemapack._internals.load import load_datapack, load_schemapack
from schemapack._internals.main import load_and_validate

cli = typer.Typer()


def version_callback(
    version: bool = False,
):
    if version:
        print_output(__version__)
        raise typer.Exit(exit_codes.SUCCESS)


@cli.callback()
def common(
    ctx: typer.Context,
    version: Annotated[
        bool,
        typer.Option(
            "--version",
            callback=version_callback,
            help="Show the version of the library and exit.",
        ),
    ] = False,
):
    """Common arguments and options."""
    pass


@cli.command()
def validate(
    *,
    schemapack: Annotated[
        Path,
        typer.Option(
            "--schemapack",
            "-s",
            help="Provide the path to a schemapack to validate against.",
        ),
    ],
    datapack: Annotated[
        Path,
        typer.Option(
            "--datapack", "-d", help="Provide the path to a datapack to validate."
        ),
    ],
):
    """Validate a datapack against a schemapack."""
    with expect_common_user_errors():
        load_and_validate(schemapack_path=schemapack, datapack_path=datapack)

    print_final_success("The provided datapack is valid wrt the provided schemapack.")


@cli.command()
def check_schemapack(
    *,
    schemapack: Annotated[
        Path,
        typer.Argument(
            help="Provide the path to a JSON/YAML file to check against the specs.",
        ),
    ],
):
    """Check if the provided JSON/YAML document complies with the schemapack specs."""
    with expect_schemapack_errors():
        load_schemapack(schemapack)

    print_final_success(
        "The provided document complies with the specs of a schemapack."
    )


@cli.command()
def check_datapack(
    *,
    datapack: Annotated[
        Path,
        typer.Argument(
            help="Provide the path to a JSON/YAML file to check against the specs.",
        ),
    ],
):
    """Check if the provided JSON/YAML document complies with the datapack specs."""
    with expect_datapackspec_errors():
        load_datapack(datapack)

    print_final_success("The provided document complies with the specs of a datapack.")


@cli.command()
<<<<<<< HEAD
def export_mermaid(
=======
def condense_schemapack(
>>>>>>> c94780a6
    *,
    schemapack: Annotated[
        Path,
        typer.Argument(
<<<<<<< HEAD
            help="Provide the path to a schemapack file to export.",
        ),
    ],
    output: Annotated[
        Path,
        typer.Argument(
            help="Provide the path to the mermaid output file to produce.",
            file_okay=True,
            dir_okay=False,
            writable=True,
        ),
    ],
    content_properties: Annotated[
        bool,
        typer.Option(
            "--content-properties",
            "-c",
            help="Include properties in the output.",
        ),
    ] = False,
    force: Annotated[
        bool,
        typer.Option(
            "--force",
            "-f",
            help="Overwrite the output file if it exists.",
        ),
    ] = False,
):
    """Generate an entity relationship diagram based on the mermaid markup from the
    provided schemapack.
    """
    with expect_schemapack_errors():
        schemapack_ = load_schemapack(schemapack)

    output.write_text(
        mermaid.export_mermaid(
            schemapack=schemapack_, content_properties=content_properties
        ),
        encoding="utf-8",
    )

    print_final_success("Schemapack exported successfully.")
=======
            help="Provide the path to a JSON/YAML file to check against the specs.",
        ),
    ],
    json: Annotated[
        bool,
        typer.Option(
            "--json",
            "-j",
            help="Output the condensed schemapack as JSON instead of YAML.",
        ),
    ] = False,
):
    """Writes a condensed version of the provided schemapack that contains content
    schemas to stdout.
    """
    with expect_schemapack_errors():
        schemapack_dict = load_schemapack(schemapack)
        condensed_schemapack = dumps_schemapack(schemapack_dict, yaml_format=not json)
        print_output(condensed_schemapack)


@cli.command()
def isolate_resource(
    *,
    schemapack: Annotated[
        Path,
        typer.Option(
            "--schemapack",
            "-s",
            help=(
                "The path to a schemapack that describes the structure of the"
                " provided input datapack (not the rooted datapack output by this"
                " command)."
            ),
        ),
    ],
    datapack: Annotated[
        Path,
        typer.Option(
            "--datapack",
            "-d",
            help="The path to a datapack from which the resource shall be isolated.",
        ),
    ],
    class_name: Annotated[
        str,
        typer.Option(
            "--class-name",
            "-c",
            help="The name of the class of the resource to isolate.",
        ),
    ],
    resource_id: Annotated[
        str,
        typer.Option(
            "--resource-id",
            "-r",
            help="The ID of the resource to isolate.",
        ),
    ],
    json: Annotated[
        bool,
        typer.Option(
            "--json",
            "-j",
            help="Output the rooted datapack as JSON instead of YAML.",
        ),
    ] = False,
):
    """Isolate a resource from the given datapack and write a datapack that is rooted to
    this resource to stdout.
    """
    with expect_common_user_errors():
        schemapack_obj, datapack_obj = load_and_validate(
            schemapack_path=schemapack, datapack_path=datapack
        )

    with expect_class_or_resource_not_found_errors():
        rooted_datapack = isolate_resource_impl(
            datapack=datapack_obj,
            class_name=class_name,
            resource_id=resource_id,
            schemapack=schemapack_obj,
        )

    rooted_datapack_str = dumps_datapack(rooted_datapack, yaml_format=not json)
    print_output(rooted_datapack_str)


@cli.command()
def isolate_class(
    *,
    schemapack: Annotated[
        Path,
        typer.Option(
            "--schemapack",
            "-s",
            help=(
                "The path to a schemapack that describes the structure of the"
                " provided input datapack (not the rooted datapack output by this"
                " command)."
            ),
        ),
    ],
    class_name: Annotated[
        str,
        typer.Option(
            "--class-name",
            "-c",
            help="The name of the class of the resource to isolate.",
        ),
    ],
    json: Annotated[
        bool,
        typer.Option(
            "--json",
            "-j",
            help="Output the rooted datapack as JSON instead of YAML.",
        ),
    ] = False,
):
    """Isolate a class from the given schemapack and write a condensed (with content
    schemas being embedded) schemapack that is rooted to this class to stdout.
    """
    with expect_common_user_errors():
        schemapack_obj = load_schemapack(schemapack)

    with expect_class_or_resource_not_found_errors():
        rooted_schemapack = isolate_class_impl(
            schemapack=schemapack_obj,
            class_name=class_name,
        )

    rooted_schemapack_str = dumps_schemapack(rooted_schemapack, yaml_format=not json)
    print_output(rooted_schemapack_str)
>>>>>>> c94780a6
<|MERGE_RESOLUTION|>--- conflicted
+++ resolved
@@ -28,18 +28,14 @@
     expect_datapackspec_errors,
     expect_schemapack_errors,
 )
-<<<<<<< HEAD
-from schemapack._internals.cli.printing import print_final_success, print_info
-from schemapack._internals.export import mermaid
-=======
 from schemapack._internals.cli.printing import (
     print_final_success,
     print_output,
 )
 from schemapack._internals.dump import dumps_datapack, dumps_schemapack
+from schemapack._internals.export import mermaid
 from schemapack._internals.isolate import isolate_class as isolate_class_impl
 from schemapack._internals.isolate import isolate_resource as isolate_resource_impl
->>>>>>> c94780a6
 from schemapack._internals.load import load_datapack, load_schemapack
 from schemapack._internals.main import load_and_validate
 
@@ -132,60 +128,11 @@
 
 
 @cli.command()
-<<<<<<< HEAD
-def export_mermaid(
-=======
 def condense_schemapack(
->>>>>>> c94780a6
-    *,
-    schemapack: Annotated[
-        Path,
-        typer.Argument(
-<<<<<<< HEAD
-            help="Provide the path to a schemapack file to export.",
-        ),
-    ],
-    output: Annotated[
-        Path,
-        typer.Argument(
-            help="Provide the path to the mermaid output file to produce.",
-            file_okay=True,
-            dir_okay=False,
-            writable=True,
-        ),
-    ],
-    content_properties: Annotated[
-        bool,
-        typer.Option(
-            "--content-properties",
-            "-c",
-            help="Include properties in the output.",
-        ),
-    ] = False,
-    force: Annotated[
-        bool,
-        typer.Option(
-            "--force",
-            "-f",
-            help="Overwrite the output file if it exists.",
-        ),
-    ] = False,
-):
-    """Generate an entity relationship diagram based on the mermaid markup from the
-    provided schemapack.
-    """
-    with expect_schemapack_errors():
-        schemapack_ = load_schemapack(schemapack)
-
-    output.write_text(
-        mermaid.export_mermaid(
-            schemapack=schemapack_, content_properties=content_properties
-        ),
-        encoding="utf-8",
-    )
-
-    print_final_success("Schemapack exported successfully.")
-=======
+    *,
+    schemapack: Annotated[
+        Path,
+        typer.Argument(
             help="Provide the path to a JSON/YAML file to check against the specs.",
         ),
     ],
@@ -321,4 +268,54 @@
 
     rooted_schemapack_str = dumps_schemapack(rooted_schemapack, yaml_format=not json)
     print_output(rooted_schemapack_str)
->>>>>>> c94780a6
+
+
+@cli.command()
+def export_mermaid(
+    *,
+    schemapack: Annotated[
+        Path,
+        typer.Argument(
+            help="Provide the path to a schemapack file to export.",
+        ),
+    ],
+    output: Annotated[
+        Path,
+        typer.Argument(
+            help="Provide the path to the mermaid output file to produce.",
+            file_okay=True,
+            dir_okay=False,
+            writable=True,
+        ),
+    ],
+    content_properties: Annotated[
+        bool,
+        typer.Option(
+            "--content-properties",
+            "-c",
+            help="Include properties in the output.",
+        ),
+    ] = False,
+    force: Annotated[
+        bool,
+        typer.Option(
+            "--force",
+            "-f",
+            help="Overwrite the output file if it exists.",
+        ),
+    ] = False,
+):
+    """Generate an entity relationship diagram based on the mermaid markup from the
+    provided schemapack.
+    """
+    with expect_schemapack_errors():
+        schemapack_ = load_schemapack(schemapack)
+
+    output.write_text(
+        mermaid.export_mermaid(
+            schemapack=schemapack_, content_properties=content_properties
+        ),
+        encoding="utf-8",
+    )
+
+    print_final_success("Schemapack exported successfully.")
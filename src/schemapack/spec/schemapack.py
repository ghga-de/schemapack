# Copyright 2021 - 2024 Universität Tübingen, DKFZ, EMBL, and Universität zu Köln
# for the German Human Genome-Phenome Archive (GHGA)
#
# Licensed under the Apache License, Version 2.0 (the "License");
# you may not use this file except in compliance with the License.
# You may obtain a copy of the License at
#
#     http://www.apache.org/licenses/LICENSE-2.0
#
# Unless required by applicable law or agreed to in writing, software
# distributed under the License is distributed on an "AS IS" BASIS,
# WITHOUT WARRANTIES OR CONDITIONS OF ANY KIND, either express or implied.
# See the License for the specific language governing permissions and
# limitations under the License.
#

"""Models representing the schemapack spec (part of the public API of this package)."""

from schemapack._internals.spec.schemapack import (
    SUPPORTED_SCHEMA_PACK_VERSIONS,
    ClassDefinition,
    ClassRelation,
    IDSpec,
    MandatoryRelationSpec,
    MultipleRelationSpec,
    SchemaPack,
    SupportedSchemaPackVersions,
)

__all__ = [
    "SUPPORTED_SCHEMA_PACK_VERSIONS",
    "ClassDefinition",
    "IDSpec",
    "MandatoryRelationSpec",
    "MultipleRelationSpec",
<<<<<<< HEAD
    "ClassRelation",
=======
    "Relation",
    "SchemaPack",
>>>>>>> e05e66a2
    "SupportedSchemaPackVersions",
]<|MERGE_RESOLUTION|>--- conflicted
+++ resolved
@@ -30,14 +30,10 @@
 __all__ = [
     "SUPPORTED_SCHEMA_PACK_VERSIONS",
     "ClassDefinition",
+    "ClassRelation",
     "IDSpec",
     "MandatoryRelationSpec",
     "MultipleRelationSpec",
-<<<<<<< HEAD
-    "ClassRelation",
-=======
-    "Relation",
     "SchemaPack",
->>>>>>> e05e66a2
-    "SupportedSchemaPackVersions",
+    "SupportedSchemaPackVersions"
 ]